--- conflicted
+++ resolved
@@ -7,44 +7,6 @@
 import XCTest
 @testable import Datadog
 
-<<<<<<< HEAD
-class DatadogConfigurationTests: XCTestCase {
-    private typealias Configuration = Datadog.Configuration
-
-    func testDefaultConfiguration() {
-        let defaultConfiguration = Configuration.builderUsing(clientToken: "abcd").build()
-        XCTAssertEqual(defaultConfiguration.clientToken, "abcd")
-        XCTAssertEqual(defaultConfiguration.logsEndpoint.url, "https://mobile-http-intake.logs.datadoghq.com/v1/input/")
-        XCTAssertEqual(defaultConfiguration.tracesEndpoint.url, "https://public-trace-http-intake.logs.datadoghq.com/v1/input/")
-    }
-
-    func testLoggingEndpoints() {
-        var configuration = Configuration.builderUsing(clientToken: .mockAny()).set(logsEndpoint: .us).build()
-        XCTAssertEqual(configuration.logsEndpoint.url, "https://mobile-http-intake.logs.datadoghq.com/v1/input/")
-
-        configuration = Configuration.builderUsing(clientToken: .mockAny()).set(logsEndpoint: .eu).build()
-        XCTAssertEqual(configuration.logsEndpoint.url, "https://mobile-http-intake.logs.datadoghq.eu/v1/input/")
-
-        configuration = Configuration.builderUsing(clientToken: .mockAny())
-            .set(logsEndpoint: .custom(url: "https://api.example.com/v1/logs/"))
-            .build()
-        XCTAssertEqual(configuration.logsEndpoint.url, "https://api.example.com/v1/logs/")
-    }
-
-    func testTracingEndpoints() {
-        var configuration = Configuration.builderUsing(clientToken: .mockAny()).set(tracesEndpoint: .us).build()
-        XCTAssertEqual(configuration.tracesEndpoint.url, "https://public-trace-http-intake.logs.datadoghq.com/v1/input/")
-
-        configuration = Configuration.builderUsing(clientToken: .mockAny()).set(tracesEndpoint: .eu).build()
-        XCTAssertEqual(configuration.tracesEndpoint.url, "https://public-trace-http-intake.logs.datadoghq.eu/v1/input/")
-
-        configuration = Configuration.builderUsing(clientToken: .mockAny())
-            .set(tracesEndpoint: .custom(url: "https://api.example.com/v1/logs/"))
-            .build()
-        XCTAssertEqual(configuration.tracesEndpoint.url, "https://api.example.com/v1/logs/")
-    }
-}
-=======
 class AppContextTests: XCTestCase {
     func testBundleType() {
         let iOSAppBundle: Bundle = .mockWith(bundlePath: "mock.app")
@@ -57,7 +19,6 @@
         XCTAssertEqual(AppContext(mainBundle: .mockWith(bundleIdentifier: "com.abc.app")).bundleIdentifier, "com.abc.app")
         XCTAssertNil(AppContext(mainBundle: .mockWith(bundleIdentifier: nil)).bundleIdentifier)
     }
->>>>>>> ca3cc717
 
     func testBundleVersion() throws {
         XCTAssertEqual(
@@ -90,6 +51,7 @@
     private let validConfiguration = Datadog.Configuration(
         clientToken: "abc-def",
         logsEndpoint: .us,
+        tracesEndpoint: .us,
         serviceName: "service-name",
         environment: "tests"
     )
@@ -118,14 +80,7 @@
     }
 
     func testGivenInvalidConfiguration_whenInitializing_itPrintsError() throws {
-<<<<<<< HEAD
-        Datadog.verbosityLevel = .debug
-        defer { Datadog.verbosityLevel = nil }
-
-        let invalidConfig = Config(clientToken: "", logsEndpoint: .us, tracesEndpoint: .us)
-=======
         let invalidConfig: Datadog.Configuration = .mockWith(clientToken: "")
->>>>>>> ca3cc717
         Datadog.initialize(appContext: .mockAny(), configuration: invalidConfig)
 
         XCTAssertEqual(
@@ -135,19 +90,9 @@
         XCTAssertNil(Datadog.instance)
     }
 
-<<<<<<< HEAD
-    func testGivenVerbosityLevelSetToLowest_whenInitializingDatadogMoreThanOnce_itPrintsError() throws {
-        Datadog.verbosityLevel = .debug
-        defer { Datadog.verbosityLevel = nil }
-
-        let mockConfig = Config(clientToken: "mockClientToken", logsEndpoint: .us, tracesEndpoint: .us)
-        Datadog.initialize(appContext: .mockAny(), configuration: mockConfig)
-        Datadog.initialize(appContext: .mockAny(), configuration: mockConfig)
-=======
     func testWhenInitializedMoreThanOnce_itPrintsError() throws {
         Datadog.initialize(appContext: .mockAny(), configuration: validConfiguration)
         Datadog.initialize(appContext: .mockAny(), configuration: validConfiguration)
->>>>>>> ca3cc717
 
         XCTAssertEqual(
             printFunction.printedMessage,
