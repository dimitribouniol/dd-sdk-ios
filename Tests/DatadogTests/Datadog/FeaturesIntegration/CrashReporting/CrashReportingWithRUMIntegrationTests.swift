/*
 * Unless explicitly stated otherwise all files in this repository are licensed under the Apache License Version 2.0.
 * This product includes software developed at Datadog (https://www.datadoghq.com/).
 * Copyright 2019-2020 Datadog, Inc.
 */

import XCTest
@testable import Datadog

class CrashReportingWithRUMIntegrationTests: XCTestCase {
    private let rumEventOutput = RUMEventOutputMock()

    // MARK: - Testing Conditional Uploads

    func testGivenCrashDuringRUMSessionWithActiveViewCollectedLessThan4HoursAgo_whenSending_itSendsBothRUMErrorAndRUMViewEvent() throws {
        let secondsIn4Hours: TimeInterval = 4 * 60 * 60

        // Given
        let currentDate: Date = .mockDecember15th2019At10AMUTC()
        let crashDate: Date = currentDate.secondsAgo(.random(in: 0..<secondsIn4Hours))
        let activeRUMView: RUMViewEvent = .mockRandom()

        let crashReport: DDCrashReport = .mockWith(date: crashDate)
        let crashContext: CrashContext = .mockWith(
            lastTrackingConsent: .granted,
            lastRUMViewEvent: activeRUMView // means there was a RUM session and it was sampled
        )

        let integration = CrashReportingWithRUMIntegration(
            rumEventOutput: rumEventOutput,
<<<<<<< HEAD
=======
            dateProvider: RelativeDateProvider(using: currentDate),
            dateCorrector: DateCorrectorMock(correctionOffset: 0),
            deviceInfoProvider: .mockAny(),
>>>>>>> e98ab54a
            rumConfiguration: .mockWith(
                sessionSampler: Bool.random() ? .mockKeepAll() : .mockRejectAll(), // no matter sampling (as previous session was sampled)
                backgroundEventTrackingEnabled: .mockRandom() // no matter BET
            ),
            context: .mockWith(
                dependencies: .mockWith(
                    dateProvider: RelativeDateProvider(using: currentDate),
                    dateCorrector: DateCorrectorMock(correctionOffset: 0)
                )
            )
        )

        // When
        integration.send(crashReport: crashReport, with: crashContext)

        // Then
        XCTAssertEqual(rumEventOutput.recordedEvents.count, 2, "It must send both RUM error and RUM view")
        XCTAssertEqual(try rumEventOutput.recordedEvents(ofType: RUMCrashEvent.self).count, 1)
        XCTAssertEqual(try rumEventOutput.recordedEvents(ofType: RUMViewEvent.self).count, 1)
    }

    func testGivenCrashDuringRUMSessionWithActiveViewCollectedMoreThan4HoursAgo_whenSending_itSendsOnlyRUMError() throws {
        let secondsIn4Hours: TimeInterval = 4 * 60 * 60

        // Given
        let currentDate: Date = .mockDecember15th2019At10AMUTC()
        let crashDate: Date = currentDate.secondsAgo(.random(in: secondsIn4Hours..<TimeInterval.greatestFiniteMagnitude))
        let activeRUMView: RUMViewEvent = .mockRandom()

        let crashReport: DDCrashReport = .mockWith(date: crashDate)
        let crashContext: CrashContext = .mockWith(
            lastTrackingConsent: .granted,
            lastRUMViewEvent: activeRUMView // means there was a RUM session and it was sampled
        )

        let integration = CrashReportingWithRUMIntegration(
            rumEventOutput: rumEventOutput,
<<<<<<< HEAD
=======
            dateProvider: RelativeDateProvider(using: currentDate),
            dateCorrector: DateCorrectorMock(correctionOffset: 0),
            deviceInfoProvider: .mockAny(),
>>>>>>> e98ab54a
            rumConfiguration: .mockWith(
                sessionSampler: Bool.random() ? .mockKeepAll() : .mockRejectAll(), // no matter sampling (as previous session was sampled)
                backgroundEventTrackingEnabled: .mockRandom() // no matter BET
            ),
            context: .mockWith(
                dependencies: .mockWith(
                    dateProvider: RelativeDateProvider(using: currentDate)
                )
            )
        )

        // When
        integration.send(crashReport: crashReport, with: crashContext)

        // Then
        XCTAssertEqual(rumEventOutput.recordedEvents.count, 1, "It must send only RUM error")
        XCTAssertEqual(try rumEventOutput.recordedEvents(ofType: RUMCrashEvent.self).count, 1)
    }

    func testGivenCrashDuringBackgroundRUMSessionWithNoActiveView_whenSending_itSendsBothRUMErrorAndRUMViewEvent() throws {
        // Given
        let currentDate: Date = .mockDecember15th2019At10AMUTC()
        let crashDate: Date = currentDate.secondsAgo(.random(in: 10..<1_000))

        let crashReport: DDCrashReport = .mockWith(date: crashDate)
        let crashContext: CrashContext = .mockWith(
            lastTrackingConsent: .granted,
            lastRUMViewEvent: nil, // means there was no active view in this RUM session
            lastRUMSessionState: .mockRandom(), // means there was RUM session (sampled)
            lastIsAppInForeground: false // app in background
        )

        let integration = CrashReportingWithRUMIntegration(
            rumEventOutput: rumEventOutput,
<<<<<<< HEAD
=======
            dateProvider: RelativeDateProvider(using: currentDate),
            dateCorrector: DateCorrectorMock(correctionOffset: 0),
            deviceInfoProvider: .mockAny(),
>>>>>>> e98ab54a
            rumConfiguration: .mockWith(
                sessionSampler: Bool.random() ? .mockKeepAll() : .mockRejectAll(), // no matter sampling (as previous session was sampled)
                backgroundEventTrackingEnabled: true // BET enabled
            ),
            context: .mockWith(
                dependencies: .mockWith(
                    dateProvider: RelativeDateProvider(using: currentDate),
                    dateCorrector: DateCorrectorMock(correctionOffset: 0)
                )
            )
        )

        // When
        integration.send(crashReport: crashReport, with: crashContext)

        // Then
        XCTAssertEqual(rumEventOutput.recordedEvents.count, 2, "It must send both RUM error and RUM view")
        XCTAssertEqual(try rumEventOutput.recordedEvents(ofType: RUMCrashEvent.self).count, 1)
        XCTAssertEqual(try rumEventOutput.recordedEvents(ofType: RUMViewEvent.self).count, 1)
    }

    func testGivenCrashDuringApplicationLaunch_whenSending_itSendsBothRUMErrorAndRUMViewEvent() throws {
        // Given
        let currentDate: Date = .mockDecember15th2019At10AMUTC()
        let crashDate: Date = currentDate.secondsAgo(.random(in: 10..<1_000))

        let crashReport: DDCrashReport = .mockWith(date: crashDate)
        let crashContext: CrashContext = .mockWith(
            lastTrackingConsent: .granted,
            lastRUMViewEvent: nil, // means there was no active view
            lastRUMSessionState: Bool.random() ? nil : .mockWith(isInitialSession: true, hasTrackedAnyView: false), // there was no RUM session OR it was just started w/o yet tracking first view
            lastIsAppInForeground: .mockRandom() // no matter if crashed in foreground or in background
        )

        let integration = CrashReportingWithRUMIntegration(
            rumEventOutput: rumEventOutput,
<<<<<<< HEAD
=======
            dateProvider: RelativeDateProvider(using: currentDate),
            dateCorrector: DateCorrectorMock(correctionOffset: 0),
            deviceInfoProvider: .mockAny(),
>>>>>>> e98ab54a
            rumConfiguration: .mockWith(
                sessionSampler: .mockKeepAll(),
                backgroundEventTrackingEnabled: true
            ),
            context: .mockWith(
                dependencies: .mockWith(
                    dateProvider: RelativeDateProvider(using: currentDate),
                    dateCorrector: DateCorrectorMock(correctionOffset: 0)
                )
            )
        )

        // When
        integration.send(crashReport: crashReport, with: crashContext)

        // Then
        XCTAssertEqual(rumEventOutput.recordedEvents.count, 2, "It must send both RUM error and RUM view")
        XCTAssertEqual(try rumEventOutput.recordedEvents(ofType: RUMCrashEvent.self).count, 1)
        XCTAssertEqual(try rumEventOutput.recordedEvents(ofType: RUMViewEvent.self).count, 1)
    }

    func testGivenAnyCrashWithUnauthorizedTrackingConsent_whenSending_itIsDropped() throws {
        // Given
        let crashReport: DDCrashReport = .mockWith(date: .mockDecember15th2019At10AMUTC())
        let crashContext: CrashContext = .mockWith(
            lastTrackingConsent: [.pending, .notGranted].randomElement()!,
            lastRUMViewEvent: Bool.random() ? .mockRandom() : nil // no matter if in RUM session or not
        )

        let integration = CrashReportingWithRUMIntegration(
            rumEventOutput: rumEventOutput,
<<<<<<< HEAD
=======
            dateProvider: RelativeDateProvider(using: .mockDecember15th2019At10AMUTC()),
            dateCorrector: DateCorrectorMock(),
            deviceInfoProvider: .mockAny(),
>>>>>>> e98ab54a
            rumConfiguration: .mockWith(
                sessionSampler: Bool.random() ? .mockKeepAll() : .mockRejectAll(), // no matter sampling
                backgroundEventTrackingEnabled: .mockRandom() // no matter BET
            ),
            context: .mockWith(
                dependencies: .mockWith(
                    dateProvider: RelativeDateProvider(using: .mockDecember15th2019At10AMUTC()),
                    dateCorrector: DateCorrectorMock()
                )
            )
        )

        // When
        integration.send(crashReport: crashReport, with: crashContext)

        // Then
        XCTAssertEqual(rumEventOutput.recordedEvents.count, 0, "Crash must not be send as it doesn't have `.granted` consent")
    }

    func testGivenCrashDuringAppLaunchAndNoSampling_whenSending_itIsDropped() throws {
        // Given
        let currentDate: Date = .mockDecember15th2019At10AMUTC()
        let crashDate: Date = currentDate.secondsAgo(.random(in: 10..<1_000))

        let crashReport: DDCrashReport = .mockWith(date: crashDate)
        let crashContext: CrashContext = .mockWith(
            lastTrackingConsent: .granted,
            lastRUMViewEvent: nil, // means there was no RUM session
            lastRUMSessionState: nil, // means there was no RUM session
            lastIsAppInForeground: .mockRandom() // no matter if crashed in foreground or in background
        )

        let integration = CrashReportingWithRUMIntegration(
            rumEventOutput: rumEventOutput,
<<<<<<< HEAD
=======
            dateProvider: RelativeDateProvider(using: currentDate),
            dateCorrector: DateCorrectorMock(correctionOffset: 0),
            deviceInfoProvider: .mockAny(),
>>>>>>> e98ab54a
            rumConfiguration: .mockWith(
                sessionSampler: .mockRejectAll(), // no sampling (no session should be sent)
                backgroundEventTrackingEnabled: true
            ),
            context: .mockWith(
                dependencies: .mockWith(
                    dateProvider: RelativeDateProvider(using: currentDate)
                )
            )
        )

        // When
        integration.send(crashReport: crashReport, with: crashContext)

        // Then
        XCTAssertEqual(rumEventOutput.recordedEvents.count, 0, "Crash must not be send as it is rejected by sampler")
    }

    func testGivenCrashDuringAppLaunchInBackgroundAndBETDisabled_whenSending_itIsDropped() throws {
        // Given
        let crashDate: Date = .mockDecember15th2019At10AMUTC()
        let crashReport: DDCrashReport = .mockWith(date: crashDate)
        let crashContext: CrashContext = .mockWith(
            lastTrackingConsent: .granted,
            lastRUMViewEvent: nil, // means there was no RUM session (it crashed during app launch)
            lastRUMSessionState: nil, // means there was no RUM session (it crashed during app launch)
            lastIsAppInForeground: false // app was in background
        )

        let dateCorrectionOffset: TimeInterval = .mockRandom()
        let integration = CrashReportingWithRUMIntegration(
            rumEventOutput: rumEventOutput,
<<<<<<< HEAD
=======
            dateProvider: RelativeDateProvider(using: crashDate),
            dateCorrector: DateCorrectorMock(correctionOffset: dateCorrectionOffset),
            deviceInfoProvider: .mockAny(),
>>>>>>> e98ab54a
            rumConfiguration: .mockWith(
                sessionSampler: .mockKeepAll(),
                backgroundEventTrackingEnabled: false // BET disabled
            ),
            context: .mockWith(
                dependencies: .mockWith(
                    dateProvider: RelativeDateProvider(using: crashDate),
                    dateCorrector: DateCorrectorMock(correctionOffset: dateCorrectionOffset)
                )
            )
        )

        // When
        integration.send(crashReport: crashReport, with: crashContext)

        // Then
        XCTAssertEqual(rumEventOutput.recordedEvents.count, 0, "Crash must not be send as it happened in background and BET is disabled")
    }

    func testGivenCrashDuringSampledRUMSession_whenSending_itIsDropped() throws {
        // Given
        let currentDate: Date = .mockDecember15th2019At10AMUTC()
        let crashDate: Date = currentDate.secondsAgo(.random(in: 10..<1_000))

        let crashReport: DDCrashReport = .mockWith(date: crashDate)
        let crashContext: CrashContext = .mockWith(
            lastTrackingConsent: .granted,
            lastRUMViewEvent: nil, // means there was no active view
            lastRUMSessionState: .mockWith(
                sessionUUID: .nullUUID, // there was RUM session but it was not sampled
                isInitialSession: .mockRandom(),
                hasTrackedAnyView: false // as it was not sampled, it couldn't track any view
            ),
            lastIsAppInForeground: .mockRandom() // no matter if crashed in foreground or in background
        )

        let integration = CrashReportingWithRUMIntegration(
            rumEventOutput: rumEventOutput,
<<<<<<< HEAD
=======
            dateProvider: RelativeDateProvider(using: currentDate),
            dateCorrector: DateCorrectorMock(correctionOffset: 0),
            deviceInfoProvider: .mockAny(),
>>>>>>> e98ab54a
            rumConfiguration: .mockWith(
                sessionSampler: .mockRandom(), // no matter current session sampling
                backgroundEventTrackingEnabled: .mockRandom()
            ),
            context: .mockWith(
                dependencies: .mockWith(
                    dateProvider: RelativeDateProvider(using: currentDate)
                )
            )
        )

        // When
        integration.send(crashReport: crashReport, with: crashContext)

        // Then
        XCTAssertEqual(rumEventOutput.recordedEvents.count, 0, "Crash must not be send as it the session was rejected by sampler")
    }

    // MARK: - Testing Uploaded Data - Crashes During RUM Session With Active View

    func testGivenCrashDuringRUMSessionWithActiveView_whenSendingRUMViewEvent_itIsLinkedToPreviousRUMSessionAndIncludesErrorInformation() throws {
        let lastRUMViewEvent: RUMViewEvent = .mockRandom()

        // Given
        let crashDate: Date = .mockDecember15th2019At10AMUTC()
        let crashReport: DDCrashReport = .mockWith(date: crashDate)
        let crashContext: CrashContext = .mockWith(
            lastTrackingConsent: .granted,
            lastRUMViewEvent: lastRUMViewEvent // means there was a RUM session and it was sampled
        )

        // When
        let dateCorrectionOffset: TimeInterval = .mockRandom()
        let integration = CrashReportingWithRUMIntegration(
            rumEventOutput: rumEventOutput,
<<<<<<< HEAD
=======
            dateProvider: RelativeDateProvider(using: crashDate),
            dateCorrector: DateCorrectorMock(correctionOffset: dateCorrectionOffset),
            deviceInfoProvider: .mockAny(),
>>>>>>> e98ab54a
            rumConfiguration: .mockWith(
                sessionSampler: Bool.random() ? .mockKeepAll() : .mockRejectAll(), // no matter sampling (as previous session was sampled)
                backgroundEventTrackingEnabled: .mockRandom() // no matter BET
            ),
            context: .mockWith(
                dependencies: .mockWith(
                    dateProvider: RelativeDateProvider(using: crashDate),
                    dateCorrector: DateCorrectorMock(correctionOffset: dateCorrectionOffset)
                )
            )
        )
        integration.send(crashReport: crashReport, with: crashContext)

        // Then
        let sendRUMViewEvent = try rumEventOutput.recordedEvents(ofType: RUMViewEvent.self)[0]

        XCTAssertTrue(
            sendRUMViewEvent.application.id == lastRUMViewEvent.application.id
            && sendRUMViewEvent.session.id == lastRUMViewEvent.session.id
            && sendRUMViewEvent.view.id == lastRUMViewEvent.view.id,
            "The `RUMViewEvent` sent must be linked to the same RUM Session as the last `RUMViewEvent`."
        )
        XCTAssertEqual(sendRUMViewEvent.connectivity, lastRUMViewEvent.connectivity)
        XCTAssertEqual(sendRUMViewEvent.usr, lastRUMViewEvent.usr)
        XCTAssertEqual(
            sendRUMViewEvent.view.crash?.count, 1, "The `RUMViewEvent` must include incremented crash count."
        )
        XCTAssertEqual(
            sendRUMViewEvent.dd.documentVersion,
            lastRUMViewEvent.dd.documentVersion + 1,
            "The `RUMViewEvent` sent must contain incremented document version."
        )
        XCTAssertTrue(
            sendRUMViewEvent.view.isActive == false, "The `RUMViewEvent` must be marked as inactive."
        )
        XCTAssertEqual(sendRUMViewEvent.view.name, lastRUMViewEvent.view.name)
        XCTAssertEqual(sendRUMViewEvent.view.url, lastRUMViewEvent.view.url)
        XCTAssertEqual(sendRUMViewEvent.view.error.count, lastRUMViewEvent.view.error.count)
        XCTAssertEqual(sendRUMViewEvent.view.resource.count, lastRUMViewEvent.view.resource.count)
        XCTAssertEqual(sendRUMViewEvent.view.action.count, lastRUMViewEvent.view.action.count)
        XCTAssertEqual(
            sendRUMViewEvent.date,
            crashDate.addingTimeInterval(dateCorrectionOffset).timeIntervalSince1970.toInt64Milliseconds - 1,
            "The `RUMViewEvent` sent must include crash date corrected by current correction offset and shifted back by 1ms."
        )
        XCTAssertEqual(sendRUMViewEvent.dd.session?.plan, .plan1, "All RUM events should use RUM Lite plan")
        XCTAssertEqual(sendRUMViewEvent.device, lastRUMViewEvent.device)
        XCTAssertEqual(sendRUMViewEvent.os, lastRUMViewEvent.os)
    }

    func testGivenCrashDuringRUMSessionWithActiveView_whenSendingRUMErrorEvent_itIsLinkedToPreviousRUMSessionAndIncludesCrashInformation() throws {
        let lastRUMViewEvent: RUMViewEvent = .mockRandom()

        // Given
        let crashDate: Date = .mockDecember15th2019At10AMUTC()
        let crashReport: DDCrashReport = .mockWith(
            date: crashDate,
            type: "SIG_CODE (SIG_NAME)",
            message: "Signal details",
            stack: """
            0: stack-trace line 0
            1: stack-trace line 1
            2: stack-trace line 2
            """,
            threads: [
                .init(name: "Thread 0", stack: "thread 0 stack", crashed: true, state: nil),
                .init(name: "Thread 1", stack: "thread 1 stack", crashed: false, state: nil),
                .init(name: "Thread 2", stack: "thread 2 stack", crashed: false, state: nil),
            ],
            binaryImages: [
                .init(libraryName: "library1", uuid: "uuid1", architecture: "arch", isSystemLibrary: true, loadAddress: "0xLoad1", maxAddress: "0xMax1"),
                .init(libraryName: "library2", uuid: "uuid2", architecture: "arch", isSystemLibrary: true, loadAddress: "0xLoad2", maxAddress: "0xMax2"),
                .init(libraryName: "library3", uuid: "uuid3", architecture: "arch", isSystemLibrary: false, loadAddress: "0xLoad3", maxAddress: "0xMax3"),
            ],
            meta: .init(
                incidentIdentifier: "incident-identifier",
                processName: "process-name",
                parentProcess: "parent-process",
                path: "process/path",
                codeType: "arch",
                exceptionType: "EXCEPTION_TYPE",
                exceptionCodes: "EXCEPTION_CODES"
            )
        )

        let crashContext: CrashContext = .mockWith(
            lastTrackingConsent: .granted,
            lastRUMViewEvent: lastRUMViewEvent // means there was a RUM session and it was sampled
        )

        // When
        let dateCorrectionOffset: TimeInterval = .mockRandom(min: 1, max: 5)
        let integration = CrashReportingWithRUMIntegration(
            rumEventOutput: rumEventOutput,
<<<<<<< HEAD
=======
            dateProvider: RelativeDateProvider(
                using: crashDate.addingTimeInterval(
                    .mockRandom(min: 10, max: 2 * CrashReportingWithRUMIntegration.Constants.viewEventAvailabilityThreshold) // simulate restarting app from 10s to 8h later
                )
            ),
            dateCorrector: DateCorrectorMock(correctionOffset: dateCorrectionOffset),
            deviceInfoProvider: .mockAny(),
>>>>>>> e98ab54a
            rumConfiguration: .mockWith(
                sessionSampler: Bool.random() ? .mockKeepAll() : .mockRejectAll(), // no matter sampling (as previous session was sampled)
                backgroundEventTrackingEnabled: .mockRandom() // no matter BET
            ),
            context: .mockWith(
                dependencies: .mockWith(
                    dateProvider: RelativeDateProvider(
                        using: crashDate.addingTimeInterval(
                            .mockRandom(min: 10, max: 2 * CrashReportingWithRUMIntegration.Constants.viewEventAvailabilityThreshold) // simulate restarting app from 10s to 8h later
                        )
                    ),
                    dateCorrector: DateCorrectorMock(correctionOffset: dateCorrectionOffset)
                )
            )
        )
        integration.send(crashReport: crashReport, with: crashContext)

        // Then
        let sendRUMErrorEvent = try rumEventOutput.recordedEvents(ofType: RUMCrashEvent.self)[0]

        XCTAssertTrue(
            sendRUMErrorEvent.model.application.id == lastRUMViewEvent.application.id
            && sendRUMErrorEvent.model.session.id == lastRUMViewEvent.session.id
            && sendRUMErrorEvent.model.view.id == lastRUMViewEvent.view.id,
            "The `RUMErrorEvent` sent must be linked to the same RUM Session as the last `RUMViewEvent`."
        )
        XCTAssertTrue(
            sendRUMErrorEvent.model.error.isCrash == true, "The `RUMErrorEvent` sent must be marked as crash."
        )
        XCTAssertEqual(
            sendRUMErrorEvent.model.date,
            crashDate.addingTimeInterval(dateCorrectionOffset).timeIntervalSince1970.toInt64Milliseconds,
            "The `RUMErrorEvent` sent must include crash date corrected by current correction offset."
        )
        XCTAssertEqual(
            sendRUMErrorEvent.model.error.type,
            "SIG_CODE (SIG_NAME)"
        )
        XCTAssertEqual(
            sendRUMErrorEvent.model.error.message,
            "Signal details"
        )
        XCTAssertEqual(
            sendRUMErrorEvent.model.error.stack,
            """
            0: stack-trace line 0
            1: stack-trace line 1
            2: stack-trace line 2
            """
        )
        XCTAssertEqual(sendRUMErrorEvent.model.dd.session?.plan, .plan1, "All RUM events should use RUM Lite plan")
        XCTAssertEqual(sendRUMErrorEvent.additionalAttributes?[DDError.threads] as? [DDCrashReport.Thread], crashReport.threads)
        XCTAssertEqual(sendRUMErrorEvent.additionalAttributes?[DDError.binaryImages] as? [DDCrashReport.BinaryImage], crashReport.binaryImages)
        XCTAssertEqual(sendRUMErrorEvent.additionalAttributes?[DDError.meta] as? DDCrashReport.Meta, crashReport.meta)
        XCTAssertEqual(sendRUMErrorEvent.additionalAttributes?[DDError.wasTruncated] as? Bool, crashReport.wasTruncated)
    }

    // MARK: - Testing Uploaded Data - Crashes During RUM Session With No Active View

    func testGivenCrashDuringRUMSessionWithNoActiveView_whenSendingRUMViewEvent_itIsLinkedToPreviousRUMSessionAndIncludesErrorInformation() throws {
        let randomRUMAppID: String = .mockRandom(among: .alphanumerics)
        let randomNetworkConnectionInfo: NetworkConnectionInfo = .mockRandom()
        let randomCarrierInfo: CarrierInfo = .mockRandom()
        let randomUserInfo: UserInfo = .mockRandom()
        let randomCrashType: String = .mockRandom()
        let randomSource: String = .mockAnySource()

        func test(
            lastRUMSessionState: RUMSessionState,
            launchInForeground: Bool,
            backgroundEventsTrackingEnabled: Bool,
            expectViewName expectedViewName: String,
            expectViewURL expectedViewURL: String
        ) throws {
            let rumEventOutput = RUMEventOutputMock()

            // Given
            let crashDate: Date = .mockDecember15th2019At10AMUTC()
            let crashReport: DDCrashReport = .mockWith(
                date: crashDate,
                type: randomCrashType
            )
            let crashContext: CrashContext = .mockWith(
                lastTrackingConsent: .granted,
                lastUserInfo: randomUserInfo,
                lastRUMViewEvent: nil, // means there was no active RUM view
                lastNetworkConnectionInfo: randomNetworkConnectionInfo,
                lastCarrierInfo: randomCarrierInfo,
                lastRUMSessionState: lastRUMSessionState, // means there was RUM session (sampled)
                lastIsAppInForeground: launchInForeground
            )

            let dateCorrectionOffset: TimeInterval = .mockRandom()
            let integration = CrashReportingWithRUMIntegration(
                rumEventOutput: rumEventOutput,
<<<<<<< HEAD
=======
                dateProvider: RelativeDateProvider(using: crashDate),
                dateCorrector: DateCorrectorMock(correctionOffset: dateCorrectionOffset),
                deviceInfoProvider: .mockAny(),
>>>>>>> e98ab54a
                rumConfiguration: .mockWith(
                    applicationID: randomRUMAppID,
                    sessionSampler: Bool.random() ? .mockKeepAll() : .mockRejectAll(), // no matter sampling (as previous session was sampled),
                    backgroundEventTrackingEnabled: backgroundEventsTrackingEnabled
                ),
                context: .mockWith(
                    configuration: .mockWith(
                        source: randomSource
                    ),
                    dependencies: .mockWith(
                        dateProvider: RelativeDateProvider(using: crashDate),
                        dateCorrector: DateCorrectorMock(correctionOffset: dateCorrectionOffset)
                    )
                )
            )

            // When
            integration.send(crashReport: crashReport, with: crashContext)

            // Then
            let sentRUMView = try rumEventOutput.recordedEvents(ofType: RUMViewEvent.self)[0]
            let sentRUMError = try rumEventOutput.recordedEvents(ofType: RUMCrashEvent.self)[0]

            // Assert RUM view properties
            XCTAssertTrue(
                sentRUMView.application.id == randomRUMAppID
                && sentRUMView.session.id == RUMUUID(rawValue: lastRUMSessionState.sessionUUID).toRUMDataFormat
                && sentRUMView.view.id.matches(regex: .uuidRegex),
                "It must send `RUMViewEvent` linked to previous RUM Session"
            )
            XCTAssertEqual(
                sentRUMView.connectivity,
                RUMConnectivity(networkInfo: randomNetworkConnectionInfo, carrierInfo: randomCarrierInfo),
                "It must contain connectity info from the moment of crash"
            )
            XCTAssertEqual(
                sentRUMView.usr,
                RUMUser(userInfo: randomUserInfo),
                "It must contain user info from the moment of crash"
            )
            XCTAssertEqual(sentRUMView.view.crash?.count, 1, "The view must include 1 crash")
            XCTAssertTrue(sentRUMView.view.isActive == false, "The view must be marked inactive")
            XCTAssertEqual(sentRUMView.view.name, expectedViewName)
            XCTAssertEqual(sentRUMView.view.url, expectedViewURL)
            XCTAssertEqual(sentRUMView.view.error.count, 0)
            XCTAssertEqual(sentRUMView.view.resource.count, 0)
            XCTAssertEqual(sentRUMView.view.action.count, 0)
            XCTAssertEqual(sentRUMView.source, RUMViewEvent.Source(rawValue: randomSource))
            XCTAssertEqual(
                sentRUMView.date,
                crashDate.addingTimeInterval(dateCorrectionOffset).timeIntervalSince1970.toInt64Milliseconds - 1,
                "The view must include crash date corrected by current correction offset and shifted back by 1ms."
            )
            XCTAssertEqual(sentRUMView.dd.session?.plan, .plan1, "All RUM events should use RUM Lite plan")

            // Assert RUM error properties
            XCTAssertEqual(sentRUMError.model.application.id, sentRUMView.application.id, "It must be linked to the same application as RUM view")
            XCTAssertEqual(sentRUMError.model.session.id, sentRUMView.session.id, "It must be linked to the same session as RUM view")
            XCTAssertEqual(sentRUMError.model.view.id, sentRUMView.view.id, "It must be linked to the RUM view")
            XCTAssertEqual(sentRUMError.model.source, RUMErrorEvent.Source(rawValue: randomSource), "Must support configured sources")
            XCTAssertEqual(sentRUMError.model.error.sourceType, .ios, "Must send .ios as the sourceType")
            XCTAssertEqual(
                sentRUMError.model.connectivity,
                RUMConnectivity(networkInfo: randomNetworkConnectionInfo, carrierInfo: randomCarrierInfo),
                "It must contain connectity info from the moment of crash"
            )
            XCTAssertEqual(
                sentRUMError.model.usr,
                RUMUser(userInfo: randomUserInfo),
                "It must contain user info from the moment of crash"
            )
            XCTAssertTrue(sentRUMError.model.error.isCrash == true, "RUM error must be marked as crash.")
            XCTAssertEqual(
                sentRUMError.model.date,
                crashDate.addingTimeInterval(dateCorrectionOffset).timeIntervalSince1970.toInt64Milliseconds,
                "RUM error must include crash date corrected by current correction offset."
            )
            XCTAssertEqual(sentRUMError.model.error.type, randomCrashType)
            XCTAssertEqual(sentRUMError.model.dd.session?.plan, .plan1, "All RUM events should use RUM Lite plan")
            XCTAssertNotNil(sentRUMError.additionalAttributes?[DDError.threads], "It must contain crash details")
            XCTAssertNotNil(sentRUMError.additionalAttributes?[DDError.binaryImages], "It must contain crash details")
            XCTAssertNotNil(sentRUMError.additionalAttributes?[DDError.meta], "It must contain crash details")
            XCTAssertNotNil(sentRUMError.additionalAttributes?[DDError.wasTruncated], "It must contain crash details")
        }

        try test(
            lastRUMSessionState: .mockWith(isInitialSession: true, hasTrackedAnyView: false), // when initial session with no views history
            launchInForeground: true, // launch in foreground
            backgroundEventsTrackingEnabled: .mockRandom(), // no matter BET
            expectViewName: RUMOffViewEventsHandlingRule.Constants.applicationLaunchViewName,
            expectViewURL: RUMOffViewEventsHandlingRule.Constants.applicationLaunchViewURL
        )

        try test(
            lastRUMSessionState: .mockRandom(), // any sampled session
            launchInForeground: false, // launch in background
            backgroundEventsTrackingEnabled: true, // BET enabled
            expectViewName: RUMOffViewEventsHandlingRule.Constants.backgroundViewName,
            expectViewURL: RUMOffViewEventsHandlingRule.Constants.backgroundViewURL
        )
    }

    // MARK: - Testing Uploaded Data - Crashes During App Launch

    func testGivenCrashDuringAppLaunch_whenSending_itIsSendAsRUMErrorInNewRUMSession() throws {
        let randomRUMAppID: String = .mockRandom(among: .alphanumerics)
        let randomNetworkConnectionInfo: NetworkConnectionInfo = .mockRandom()
        let randomCarrierInfo: CarrierInfo = .mockRandom()
        let randomUserInfo: UserInfo = .mockRandom()
        let randomCrashType: String = .mockRandom()

        func test(
            launchInForeground: Bool,
            backgroundEventsTrackingEnabled: Bool,
            expectViewName expectedViewName: String,
            expectViewURL expectedViewURL: String
        ) throws {
            let rumEventOutput = RUMEventOutputMock()

            // Given
            let crashDate: Date = .mockDecember15th2019At10AMUTC()
            let crashReport: DDCrashReport = .mockWith(
                date: crashDate,
                type: randomCrashType
            )
            let crashContext: CrashContext = .mockWith(
                lastTrackingConsent: .granted,
                lastUserInfo: randomUserInfo,
                lastRUMViewEvent: nil, // means there was no RUM session (it crashed during app launch)
                lastNetworkConnectionInfo: randomNetworkConnectionInfo,
                lastCarrierInfo: randomCarrierInfo,
                lastRUMSessionState: nil, // means there was no RUM session (it crashed during app launch)
                lastIsAppInForeground: launchInForeground
            )

            let dateCorrectionOffset: TimeInterval = .mockRandom()
            let integration = CrashReportingWithRUMIntegration(
                rumEventOutput: rumEventOutput,
<<<<<<< HEAD
=======
                dateProvider: RelativeDateProvider(using: crashDate),
                dateCorrector: DateCorrectorMock(correctionOffset: dateCorrectionOffset),
                deviceInfoProvider: .mockAny(),
>>>>>>> e98ab54a
                rumConfiguration: .mockWith(
                    applicationID: randomRUMAppID,
                    sessionSampler: .mockKeepAll(),
                    backgroundEventTrackingEnabled: backgroundEventsTrackingEnabled
                ),
                context: .mockWith(
                    dependencies: .mockWith(
                        dateProvider: RelativeDateProvider(using: crashDate),
                        dateCorrector: DateCorrectorMock(correctionOffset: dateCorrectionOffset)
                    )
                )
            )

            // When
            integration.send(crashReport: crashReport, with: crashContext)

            // Then
            let sentRUMView = try rumEventOutput.recordedEvents(ofType: RUMViewEvent.self)[0]
            let sentRUMError = try rumEventOutput.recordedEvents(ofType: RUMCrashEvent.self)[0]

            // Assert RUM view properties
            XCTAssertTrue(
                sentRUMView.application.id == randomRUMAppID
                && sentRUMView.session.id.matches(regex: .uuidRegex)
                && sentRUMView.view.id.matches(regex: .uuidRegex),
                "It must send `RUMViewEvent` linked to new RUM Session"
            )
            XCTAssertEqual(
                sentRUMView.connectivity,
                RUMConnectivity(networkInfo: randomNetworkConnectionInfo, carrierInfo: randomCarrierInfo),
                "It must contain connectity info from the moment of crash"
            )
            XCTAssertEqual(
                sentRUMView.usr,
                RUMUser(userInfo: randomUserInfo),
                "It must contain user info from the moment of crash"
            )
            XCTAssertEqual(sentRUMView.view.crash?.count, 1, "The view must include 1 crash")
            XCTAssertTrue(sentRUMView.view.isActive == false, "The view must be marked inactive")
            XCTAssertEqual(sentRUMView.view.name, expectedViewName)
            XCTAssertEqual(sentRUMView.view.url, expectedViewURL)
            XCTAssertEqual(sentRUMView.view.error.count, 0)
            XCTAssertEqual(sentRUMView.view.resource.count, 0)
            XCTAssertEqual(sentRUMView.view.action.count, 0)
            XCTAssertEqual(
                sentRUMView.date,
                crashDate.addingTimeInterval(dateCorrectionOffset).timeIntervalSince1970.toInt64Milliseconds - 1,
                "The view must include crash date corrected by current correction offset and shifted back by 1ms."
            )
            XCTAssertEqual(sentRUMView.dd.session?.plan, .plan1, "All RUM events should use RUM Lite plan")

            // Assert RUM error properties
            XCTAssertEqual(sentRUMError.model.application.id, sentRUMView.application.id, "It must be linked to the same application as RUM view")
            XCTAssertEqual(sentRUMError.model.session.id, sentRUMView.session.id, "It must be linked to the same session as RUM view")
            XCTAssertEqual(sentRUMError.model.view.id, sentRUMView.view.id, "It must be linked to the RUM view")
            XCTAssertEqual(
                sentRUMError.model.connectivity,
                RUMConnectivity(networkInfo: randomNetworkConnectionInfo, carrierInfo: randomCarrierInfo),
                "It must contain connectity info from the moment of crash"
            )
            XCTAssertEqual(
                sentRUMError.usr,
                RUMUser(userInfo: randomUserInfo),
                "It must contain user info from the moment of crash"
            )
            XCTAssertTrue(sentRUMError.model.error.isCrash == true, "RUM error must be marked as crash.")
            XCTAssertEqual(
                sentRUMError.model.date,
                crashDate.addingTimeInterval(dateCorrectionOffset).timeIntervalSince1970.toInt64Milliseconds,
                "RUM error must include crash date corrected by current correction offset."
            )
            XCTAssertEqual(sentRUMError.model.error.type, randomCrashType)
            XCTAssertEqual(sentRUMError.model.dd.session?.plan, .plan1, "All RUM events should use RUM Lite plan")
            XCTAssertNotNil(sentRUMError.additionalAttributes?[DDError.threads], "It must contain crash details")
            XCTAssertNotNil(sentRUMError.additionalAttributes?[DDError.binaryImages], "It must contain crash details")
            XCTAssertNotNil(sentRUMError.additionalAttributes?[DDError.meta], "It must contain crash details")
            XCTAssertNotNil(sentRUMError.additionalAttributes?[DDError.wasTruncated], "It must contain crash details")
            XCTAssertEqual(sentRUMError.model.error.sourceType, .ios, "Must send .ios as the sourceType")
        }

        try test(
            launchInForeground: true, // launch in foreground
            backgroundEventsTrackingEnabled: .mockRandom(), // no matter BET
            expectViewName: RUMOffViewEventsHandlingRule.Constants.applicationLaunchViewName,
            expectViewURL: RUMOffViewEventsHandlingRule.Constants.applicationLaunchViewURL
        )

        try test(
            launchInForeground: false, // launch in background
            backgroundEventsTrackingEnabled: true, // BET enabled
            expectViewName: RUMOffViewEventsHandlingRule.Constants.backgroundViewName,
            expectViewURL: RUMOffViewEventsHandlingRule.Constants.backgroundViewURL
        )
    }
}<|MERGE_RESOLUTION|>--- conflicted
+++ resolved
@@ -28,12 +28,6 @@
 
         let integration = CrashReportingWithRUMIntegration(
             rumEventOutput: rumEventOutput,
-<<<<<<< HEAD
-=======
-            dateProvider: RelativeDateProvider(using: currentDate),
-            dateCorrector: DateCorrectorMock(correctionOffset: 0),
-            deviceInfoProvider: .mockAny(),
->>>>>>> e98ab54a
             rumConfiguration: .mockWith(
                 sessionSampler: Bool.random() ? .mockKeepAll() : .mockRejectAll(), // no matter sampling (as previous session was sampled)
                 backgroundEventTrackingEnabled: .mockRandom() // no matter BET
@@ -71,12 +65,6 @@
 
         let integration = CrashReportingWithRUMIntegration(
             rumEventOutput: rumEventOutput,
-<<<<<<< HEAD
-=======
-            dateProvider: RelativeDateProvider(using: currentDate),
-            dateCorrector: DateCorrectorMock(correctionOffset: 0),
-            deviceInfoProvider: .mockAny(),
->>>>>>> e98ab54a
             rumConfiguration: .mockWith(
                 sessionSampler: Bool.random() ? .mockKeepAll() : .mockRejectAll(), // no matter sampling (as previous session was sampled)
                 backgroundEventTrackingEnabled: .mockRandom() // no matter BET
@@ -111,12 +99,6 @@
 
         let integration = CrashReportingWithRUMIntegration(
             rumEventOutput: rumEventOutput,
-<<<<<<< HEAD
-=======
-            dateProvider: RelativeDateProvider(using: currentDate),
-            dateCorrector: DateCorrectorMock(correctionOffset: 0),
-            deviceInfoProvider: .mockAny(),
->>>>>>> e98ab54a
             rumConfiguration: .mockWith(
                 sessionSampler: Bool.random() ? .mockKeepAll() : .mockRejectAll(), // no matter sampling (as previous session was sampled)
                 backgroundEventTrackingEnabled: true // BET enabled
@@ -153,12 +135,6 @@
 
         let integration = CrashReportingWithRUMIntegration(
             rumEventOutput: rumEventOutput,
-<<<<<<< HEAD
-=======
-            dateProvider: RelativeDateProvider(using: currentDate),
-            dateCorrector: DateCorrectorMock(correctionOffset: 0),
-            deviceInfoProvider: .mockAny(),
->>>>>>> e98ab54a
             rumConfiguration: .mockWith(
                 sessionSampler: .mockKeepAll(),
                 backgroundEventTrackingEnabled: true
@@ -190,12 +166,6 @@
 
         let integration = CrashReportingWithRUMIntegration(
             rumEventOutput: rumEventOutput,
-<<<<<<< HEAD
-=======
-            dateProvider: RelativeDateProvider(using: .mockDecember15th2019At10AMUTC()),
-            dateCorrector: DateCorrectorMock(),
-            deviceInfoProvider: .mockAny(),
->>>>>>> e98ab54a
             rumConfiguration: .mockWith(
                 sessionSampler: Bool.random() ? .mockKeepAll() : .mockRejectAll(), // no matter sampling
                 backgroundEventTrackingEnabled: .mockRandom() // no matter BET
@@ -230,12 +200,6 @@
 
         let integration = CrashReportingWithRUMIntegration(
             rumEventOutput: rumEventOutput,
-<<<<<<< HEAD
-=======
-            dateProvider: RelativeDateProvider(using: currentDate),
-            dateCorrector: DateCorrectorMock(correctionOffset: 0),
-            deviceInfoProvider: .mockAny(),
->>>>>>> e98ab54a
             rumConfiguration: .mockWith(
                 sessionSampler: .mockRejectAll(), // no sampling (no session should be sent)
                 backgroundEventTrackingEnabled: true
@@ -268,12 +232,6 @@
         let dateCorrectionOffset: TimeInterval = .mockRandom()
         let integration = CrashReportingWithRUMIntegration(
             rumEventOutput: rumEventOutput,
-<<<<<<< HEAD
-=======
-            dateProvider: RelativeDateProvider(using: crashDate),
-            dateCorrector: DateCorrectorMock(correctionOffset: dateCorrectionOffset),
-            deviceInfoProvider: .mockAny(),
->>>>>>> e98ab54a
             rumConfiguration: .mockWith(
                 sessionSampler: .mockKeepAll(),
                 backgroundEventTrackingEnabled: false // BET disabled
@@ -312,12 +270,6 @@
 
         let integration = CrashReportingWithRUMIntegration(
             rumEventOutput: rumEventOutput,
-<<<<<<< HEAD
-=======
-            dateProvider: RelativeDateProvider(using: currentDate),
-            dateCorrector: DateCorrectorMock(correctionOffset: 0),
-            deviceInfoProvider: .mockAny(),
->>>>>>> e98ab54a
             rumConfiguration: .mockWith(
                 sessionSampler: .mockRandom(), // no matter current session sampling
                 backgroundEventTrackingEnabled: .mockRandom()
@@ -353,12 +305,6 @@
         let dateCorrectionOffset: TimeInterval = .mockRandom()
         let integration = CrashReportingWithRUMIntegration(
             rumEventOutput: rumEventOutput,
-<<<<<<< HEAD
-=======
-            dateProvider: RelativeDateProvider(using: crashDate),
-            dateCorrector: DateCorrectorMock(correctionOffset: dateCorrectionOffset),
-            deviceInfoProvider: .mockAny(),
->>>>>>> e98ab54a
             rumConfiguration: .mockWith(
                 sessionSampler: Bool.random() ? .mockKeepAll() : .mockRejectAll(), // no matter sampling (as previous session was sampled)
                 backgroundEventTrackingEnabled: .mockRandom() // no matter BET
@@ -453,16 +399,6 @@
         let dateCorrectionOffset: TimeInterval = .mockRandom(min: 1, max: 5)
         let integration = CrashReportingWithRUMIntegration(
             rumEventOutput: rumEventOutput,
-<<<<<<< HEAD
-=======
-            dateProvider: RelativeDateProvider(
-                using: crashDate.addingTimeInterval(
-                    .mockRandom(min: 10, max: 2 * CrashReportingWithRUMIntegration.Constants.viewEventAvailabilityThreshold) // simulate restarting app from 10s to 8h later
-                )
-            ),
-            dateCorrector: DateCorrectorMock(correctionOffset: dateCorrectionOffset),
-            deviceInfoProvider: .mockAny(),
->>>>>>> e98ab54a
             rumConfiguration: .mockWith(
                 sessionSampler: Bool.random() ? .mockKeepAll() : .mockRejectAll(), // no matter sampling (as previous session was sampled)
                 backgroundEventTrackingEnabled: .mockRandom() // no matter BET
@@ -558,12 +494,6 @@
             let dateCorrectionOffset: TimeInterval = .mockRandom()
             let integration = CrashReportingWithRUMIntegration(
                 rumEventOutput: rumEventOutput,
-<<<<<<< HEAD
-=======
-                dateProvider: RelativeDateProvider(using: crashDate),
-                dateCorrector: DateCorrectorMock(correctionOffset: dateCorrectionOffset),
-                deviceInfoProvider: .mockAny(),
->>>>>>> e98ab54a
                 rumConfiguration: .mockWith(
                     applicationID: randomRUMAppID,
                     sessionSampler: Bool.random() ? .mockKeepAll() : .mockRejectAll(), // no matter sampling (as previous session was sampled),
@@ -702,12 +632,6 @@
             let dateCorrectionOffset: TimeInterval = .mockRandom()
             let integration = CrashReportingWithRUMIntegration(
                 rumEventOutput: rumEventOutput,
-<<<<<<< HEAD
-=======
-                dateProvider: RelativeDateProvider(using: crashDate),
-                dateCorrector: DateCorrectorMock(correctionOffset: dateCorrectionOffset),
-                deviceInfoProvider: .mockAny(),
->>>>>>> e98ab54a
                 rumConfiguration: .mockWith(
                     applicationID: randomRUMAppID,
                     sessionSampler: .mockKeepAll(),
